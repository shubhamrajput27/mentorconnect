--- conflicted
+++ resolved
@@ -1,10 +1,6 @@
 MIT License
 
-<<<<<<< HEAD
 Copyright (c) 2025 Shubham
-=======
-Copyright (c) 2025 Shubham Singh
->>>>>>> e00c3e2d
 
 Permission is hereby granted, free of charge, to any person obtaining a copy
 of this software and associated documentation files (the "Software"), to deal
